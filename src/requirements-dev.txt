--- conflicted
+++ resolved
@@ -6,30 +6,30 @@
 #
 alembic==1.14.1
     # via
-    #   -r /home/ruben/workspace/flask_api/src/requirements.txt
+    #   -r requirements.txt
     #   flask-migrate
 amqp==5.3.1
     # via
-    #   -r /home/ruben/workspace/flask_api/src/requirements.txt
+    #   -r requirements.txt
     #   kombu
 aniso8601==10.0.0
     # via
-    #   -r /home/ruben/workspace/flask_api/src/requirements.txt
+    #   -r requirements.txt
     #   flask-restx
 astroid==3.3.10
     # via pylint
 attrs==25.1.0
     # via
-    #   -r /home/ruben/workspace/flask_api/src/requirements.txt
+    #   -r requirements.txt
     #   jsonschema
     #   referencing
 billiard==4.2.1
     # via
-    #   -r /home/ruben/workspace/flask_api/src/requirements.txt
+    #   -r requirements.txt
     #   celery
 blinker==1.9.0
     # via
-    #   -r /home/ruben/workspace/flask_api/src/requirements.txt
+    #   -r requirements.txt
     #   flask
     #   flask-mail
     #   flask-principal
@@ -37,13 +37,13 @@
     # via pip-tools
 celery==5.5.2
     # via
-    #   -r /home/ruben/workspace/flask_api/src/requirements.txt
+    #   -r requirements.txt
     #   flower
 cfgv==3.4.0
     # via pre-commit
 click==8.1.8
     # via
-    #   -r /home/ruben/workspace/flask_api/src/requirements.txt
+    #   -r requirements.txt
     #   celery
     #   click-didyoumean
     #   click-plugins
@@ -52,20 +52,20 @@
     #   pip-tools
 click-didyoumean==0.3.1
     # via
-    #   -r /home/ruben/workspace/flask_api/src/requirements.txt
+    #   -r requirements.txt
     #   celery
 click-plugins==1.1.1
     # via
-    #   -r /home/ruben/workspace/flask_api/src/requirements.txt
+    #   -r requirements.txt
     #   celery
 click-repl==0.3.0
     # via
-    #   -r /home/ruben/workspace/flask_api/src/requirements.txt
+    #   -r requirements.txt
     #   celery
 coverage==7.8.2
     # via -r requirements-dev.in
 dependency-injector==4.46.0
-    # via -r /home/ruben/workspace/flask_api/src/requirements.txt
+    # via -r requirements.txt
 dill==0.4.0
     # via pylint
 distlib==0.3.9
@@ -90,7 +90,7 @@
     # via virtualenv
 flask==3.1.1
     # via
-    #   -r /home/ruben/workspace/flask_api/src/requirements.txt
+    #   -r requirements.txt
     #   flask-jwt-extended
     #   flask-login
     #   flask-mail
@@ -102,61 +102,56 @@
     #   flask-sqlalchemy
     #   flask-wtf
 flask-jwt-extended==4.7.1
-    # via -r /home/ruben/workspace/flask_api/src/requirements.txt
+    # via -r requirements.txt
 flask-login==0.6.3
     # via
-    #   -r /home/ruben/workspace/flask_api/src/requirements.txt
+    #   -r requirements.txt
     #   flask-security-too
 flask-mail==0.10.0
-    # via -r /home/ruben/workspace/flask_api/src/requirements.txt
+    # via -r requirements.txt
 flask-marshmallow==1.3.0
-    # via -r /home/ruben/workspace/flask_api/src/requirements.txt
+    # via -r requirements.txt
 flask-migrate==4.1.0
-    # via -r /home/ruben/workspace/flask_api/src/requirements.txt
+    # via -r requirements.txt
 flask-principal==0.4.0
     # via
-    #   -r /home/ruben/workspace/flask_api/src/requirements.txt
+    #   -r requirements.txt
     #   flask-security-too
 flask-restx==1.3.0
-    # via -r /home/ruben/workspace/flask_api/src/requirements.txt
+    # via -r requirements.txt
 flask-security-too==5.6.2
-    # via -r /home/ruben/workspace/flask_api/src/requirements.txt
+    # via -r requirements.txt
 flask-sqlalchemy==3.1.1
     # via
-    #   -r /home/ruben/workspace/flask_api/src/requirements.txt
+    #   -r requirements.txt
     #   flask-migrate
 flask-wtf==1.2.2
     # via
-    #   -r /home/ruben/workspace/flask_api/src/requirements.txt
+    #   -r requirements.txt
     #   flask-security-too
 flower==2.0.1
-<<<<<<< HEAD
-    # via -r /home/ruben/workspace/flask_api/src/requirements.txt
-freezegun==1.5.1
-=======
     # via -r requirements.txt
 freezegun==1.5.2
->>>>>>> 3ae5d00c
     # via -r requirements-dev.in
 greenlet==3.1.1
     # via
-    #   -r /home/ruben/workspace/flask_api/src/requirements.txt
+    #   -r requirements.txt
     #   sqlalchemy
 gunicorn==23.0.0
-    # via -r /home/ruben/workspace/flask_api/src/requirements.txt
+    # via -r requirements.txt
 humanize==4.11.0
     # via
-    #   -r /home/ruben/workspace/flask_api/src/requirements.txt
+    #   -r requirements.txt
     #   flower
 identify==2.6.6
     # via pre-commit
 idna==3.10
     # via
-    #   -r /home/ruben/workspace/flask_api/src/requirements.txt
+    #   -r requirements.txt
     #   email-validator
 importlib-resources==6.5.2
     # via
-    #   -r /home/ruben/workspace/flask_api/src/requirements.txt
+    #   -r requirements.txt
     #   flask-restx
     #   flask-security-too
 iniconfig==2.0.0
@@ -165,40 +160,40 @@
     # via pylint
 itsdangerous==2.2.0
     # via
-    #   -r /home/ruben/workspace/flask_api/src/requirements.txt
+    #   -r requirements.txt
     #   flask
     #   flask-wtf
 jinja2==3.1.6
     # via
-    #   -r /home/ruben/workspace/flask_api/src/requirements.txt
+    #   -r requirements.txt
     #   flask
 jsonschema==4.23.0
     # via
-    #   -r /home/ruben/workspace/flask_api/src/requirements.txt
+    #   -r requirements.txt
     #   flask-restx
 jsonschema-specifications==2024.10.1
     # via
-    #   -r /home/ruben/workspace/flask_api/src/requirements.txt
+    #   -r requirements.txt
     #   jsonschema
 kombu==5.5.2
     # via
-    #   -r /home/ruben/workspace/flask_api/src/requirements.txt
+    #   -r requirements.txt
     #   celery
 libpass==1.9.1
     # via
-    #   -r /home/ruben/workspace/flask_api/src/requirements.txt
+    #   -r requirements.txt
     #   flask-security-too
 lxml==5.3.0
     # via
-    #   -r /home/ruben/workspace/flask_api/src/requirements.txt
+    #   -r requirements.txt
     #   python-docx
 mako==1.3.8
     # via
-    #   -r /home/ruben/workspace/flask_api/src/requirements.txt
+    #   -r requirements.txt
     #   alembic
 markupsafe==3.0.2
     # via
-    #   -r /home/ruben/workspace/flask_api/src/requirements.txt
+    #   -r requirements.txt
     #   flask
     #   flask-security-too
     #   jinja2
@@ -207,20 +202,20 @@
     #   wtforms
 marshmallow==3.26.0
     # via
-    #   -r /home/ruben/workspace/flask_api/src/requirements.txt
+    #   -r requirements.txt
     #   flask-marshmallow
     #   marshmallow-sqlalchemy
 marshmallow-sqlalchemy==1.4.2
-    # via -r /home/ruben/workspace/flask_api/src/requirements.txt
+    # via -r requirements.txt
 mccabe==0.7.0
     # via pylint
 mysqlclient==2.2.7
-    # via -r /home/ruben/workspace/flask_api/src/requirements.txt
+    # via -r requirements.txt
 nodeenv==1.9.1
     # via pre-commit
 packaging==24.2
     # via
-    #   -r /home/ruben/workspace/flask_api/src/requirements.txt
+    #   -r requirements.txt
     #   build
     #   gunicorn
     #   marshmallow
@@ -237,15 +232,15 @@
     # via -r requirements-dev.in
 prometheus-client==0.21.1
     # via
-    #   -r /home/ruben/workspace/flask_api/src/requirements.txt
+    #   -r requirements.txt
     #   flower
 prompt-toolkit==3.0.50
     # via
-    #   -r /home/ruben/workspace/flask_api/src/requirements.txt
+    #   -r requirements.txt
     #   click-repl
 pyjwt==2.10.1
     # via
-    #   -r /home/ruben/workspace/flask_api/src/requirements.txt
+    #   -r requirements.txt
     #   flask-jwt-extended
 pylint==3.3.7
     # via -r requirements-dev.in
@@ -261,39 +256,39 @@
     # via -r requirements-dev.in
 python-dateutil==2.9.0.post0
     # via
-    #   -r /home/ruben/workspace/flask_api/src/requirements.txt
+    #   -r requirements.txt
     #   celery
     #   freezegun
 python-docx==1.1.2
-    # via -r /home/ruben/workspace/flask_api/src/requirements.txt
+    # via -r requirements.txt
 python-dotenv==1.1.0
-    # via -r /home/ruben/workspace/flask_api/src/requirements.txt
+    # via -r requirements.txt
 python-magic==0.4.27
-    # via -r /home/ruben/workspace/flask_api/src/requirements.txt
+    # via -r requirements.txt
 pytz==2024.2
     # via
-    #   -r /home/ruben/workspace/flask_api/src/requirements.txt
+    #   -r requirements.txt
     #   flask-restx
     #   flower
 pyyaml==6.0.2
     # via pre-commit
 referencing==0.36.2
     # via
-    #   -r /home/ruben/workspace/flask_api/src/requirements.txt
+    #   -r requirements.txt
     #   jsonschema
     #   jsonschema-specifications
 rpds-py==0.22.3
     # via
-    #   -r /home/ruben/workspace/flask_api/src/requirements.txt
+    #   -r requirements.txt
     #   jsonschema
     #   referencing
 six==1.17.0
     # via
-    #   -r /home/ruben/workspace/flask_api/src/requirements.txt
+    #   -r requirements.txt
     #   python-dateutil
 sqlalchemy==2.0.41
     # via
-    #   -r /home/ruben/workspace/flask_api/src/requirements.txt
+    #   -r requirements.txt
     #   alembic
     #   flask-sqlalchemy
     #   marshmallow-sqlalchemy
@@ -304,22 +299,22 @@
     # via pylint
 tornado==6.5
     # via
-    #   -r /home/ruben/workspace/flask_api/src/requirements.txt
+    #   -r requirements.txt
     #   flower
 typing-extensions==4.12.2
     # via
-    #   -r /home/ruben/workspace/flask_api/src/requirements.txt
+    #   -r requirements.txt
     #   alembic
     #   python-docx
     #   sqlalchemy
 tzdata==2025.2
     # via
-    #   -r /home/ruben/workspace/flask_api/src/requirements.txt
+    #   -r requirements.txt
     #   faker
     #   kombu
 vine==5.1.0
     # via
-    #   -r /home/ruben/workspace/flask_api/src/requirements.txt
+    #   -r requirements.txt
     #   amqp
     #   celery
     #   kombu
@@ -327,11 +322,11 @@
     # via pre-commit
 wcwidth==0.2.13
     # via
-    #   -r /home/ruben/workspace/flask_api/src/requirements.txt
+    #   -r requirements.txt
     #   prompt-toolkit
 werkzeug==3.1.3
     # via
-    #   -r /home/ruben/workspace/flask_api/src/requirements.txt
+    #   -r requirements.txt
     #   flask
     #   flask-jwt-extended
     #   flask-login
@@ -340,11 +335,11 @@
     # via pip-tools
 wtforms==3.2.1
     # via
-    #   -r /home/ruben/workspace/flask_api/src/requirements.txt
+    #   -r requirements.txt
     #   flask-security-too
     #   flask-wtf
 xlsxwriter==3.2.3
-    # via -r /home/ruben/workspace/flask_api/src/requirements.txt
+    # via -r requirements.txt
 
 # The following packages are considered to be unsafe in a requirements file:
 # pip
