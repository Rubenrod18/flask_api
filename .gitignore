--- conflicted
+++ resolved
@@ -35,11 +35,6 @@
 venv
 venv2
 .idea
-<<<<<<< HEAD
 log
-uwsgi.ini
-=======
-logs
->>>>>>> b5fe04d8
 coverage_html_report
 node_modules